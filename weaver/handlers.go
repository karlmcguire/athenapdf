--- conflicted
+++ resolved
@@ -49,12 +49,9 @@
 	}
 
 	_, aggressive := c.GetQuery("aggressive")
-<<<<<<< HEAD
 	_, waitForStatus := c.GetQuery("waitForStatus")
-=======
 	_, noPortrait := c.GetQuery("no_portrait")
 	pageSize := c.Query("page_size")
->>>>>>> 2302aa7d
 
 	conf := c.MustGet("config").(Config)
 	wq := c.MustGet("queue").(chan<- converter.Work)
@@ -87,11 +84,7 @@
 	uploadConversion := converter.UploadConversion{baseConversion, awsConf}
 
 StartConversion:
-<<<<<<< HEAD
-	conversion = athenapdf.AthenaPDF{uploadConversion, conf.AthenaCMD + orientation, aggressive, waitForStatus}
-=======
-	conversion = athenapdf.AthenaPDF{uploadConversion, conf.AthenaCMD, aggressive, noPortrait, pageSize}
->>>>>>> 2302aa7d
+	conversion = athenapdf.AthenaPDF{uploadConversion, conf.AthenaCMD + orientation, aggressive, waitForStatus, noPortrait, pageSize}
 	if attempts != 0 {
 		cc := cloudconvert.Client{
 			conf.CloudConvert.APIUrl,
