--- conflicted
+++ resolved
@@ -1,10 +1,11 @@
 package athenapdf
 
 import (
+	"log"
+	"strings"
+
 	"github.com/arachnys/athenapdf/weaver/converter"
 	"github.com/arachnys/athenapdf/weaver/gcmd"
-	"log"
-	"strings"
 )
 
 // AthenaPDF represents a conversion job for athenapdf CLI.
@@ -22,16 +23,13 @@
 	// an '-A' command-line flag to indicate aggressive content extraction
 	// (ideal for a clutter-free reading experience).
 	Aggressive bool
-<<<<<<< HEAD
 	// WaitForStatus will wait until window.status === WINDOW_STATUS
 	WaitForStatus bool
-=======
 	// NoPortrait will set the output PDF to be in landscape instead of in
 	// portrait orientation
 	NoPortrait bool
 	// Sets the page size for the PDF
 	PageSize string
->>>>>>> 2302aa7d
 }
 
 // constructCMD returns a string array containing the AthenaPDF command to be
@@ -39,26 +37,20 @@
 // string.
 // It will set an additional '-A' flag if aggressive is set to true.
 // See athenapdf CLI for more information regarding the aggressive mode.
-<<<<<<< HEAD
-func constructCMD(base string, path string, aggressive bool, waitForStatus bool) []string {
-=======
-func constructCMD(base string, path string, aggressive bool, noPortrait bool, pageSize string) []string {
->>>>>>> 2302aa7d
+func constructCMD(base string, path string, aggressive bool, waitForStatus bool, noPortrait bool, pageSize string) []string {
 	args := strings.Fields(base)
 	args = append(args, path)
 	if aggressive {
 		args = append(args, "-A")
 	}
-<<<<<<< HEAD
 	if waitForStatus {
 		args = append(args, "--wait-for-status")
-=======
+	}
 	if noPortrait {
 		args = append(args, "--no-portrait")
 	}
 	if len(pageSize) > 0 {
-		args = append(args, "-P", pageSize);
->>>>>>> 2302aa7d
+		args = append(args, "-P", pageSize)
 	}
 	return args
 }
@@ -70,14 +62,10 @@
 	log.Printf("[AthenaPDF] converting to PDF: %s\n", s.GetActualURI())
 
 	// Construct the command to execute
-<<<<<<< HEAD
-	cmd := constructCMD(c.CMD, s.URI, c.Aggressive, c.WaitForStatus)
+	cmd := constructCMD(c.CMD, s.URI, c.Aggressive, c.WaitForStatus, c.NoPortrait, c.PageSize)
 
 	log.Printf("[AthenaPDF] executing: %s\n", cmd)
 
-=======
-	cmd := constructCMD(c.CMD, s.URI, c.Aggressive, c.NoPortrait, c.PageSize)
->>>>>>> 2302aa7d
 	out, err := gcmd.Execute(cmd, done)
 	if err != nil {
 		return nil, err
